use futures_util::FutureExt;
#[cfg(feature = "tokio-runtime")]
use hyper::client::connect::HttpConnector;
use hyper::{client::connect::Connection, service::Service, Uri};
use rustls::ClientConfig;
use std::future::Future;
use std::pin::Pin;
use std::sync::Arc;
use std::task::{Context, Poll};
use std::{fmt, io};
use tokio::io::{AsyncRead, AsyncWrite};
use tokio_rustls::TlsConnector;
use webpki::DNSNameRef;

use crate::stream::MaybeHttpsStream;

type BoxError = Box<dyn std::error::Error + Send + Sync>;

/// A Connector for the `https` scheme.
#[derive(Clone)]
pub struct HttpsConnector<T> {
    http: T,
    tls_config: Arc<ClientConfig>,
}

#[cfg(feature = "tokio-runtime")]
impl HttpsConnector<HttpConnector> {
    /// Construct a new `HttpsConnector`.
    ///
    /// Takes number of DNS worker threads.
    pub fn new() -> Self {
        let mut http = HttpConnector::new();
        http.enforce_http(false);
        let mut config = ClientConfig::new();
<<<<<<< HEAD
        config.alpn_protocols = vec![b"h2".to_vec(), b"http/1.1".to_vec()];
        config.root_store = rustls_native_certs::load_native_certs()
            .expect("cannot access native cert store");
=======
        config.root_store =
            rustls_native_certs::load_native_certs().expect("cannot access native cert store");
>>>>>>> 8790ded9
        config.ct_logs = Some(&ct_logs::LOGS);
        HttpsConnector {
            http,
            tls_config: Arc::new(config),
        }
    }
}

#[cfg(feature = "tokio-runtime")]
impl Default for HttpsConnector<HttpConnector> {
    fn default() -> Self {
        Self::new()
    }
}

impl<T> fmt::Debug for HttpsConnector<T> {
    fn fmt(&self, f: &mut fmt::Formatter) -> fmt::Result {
        f.debug_struct("HttpsConnector").finish()
    }
}

impl<T> From<(T, ClientConfig)> for HttpsConnector<T> {
    fn from(args: (T, ClientConfig)) -> Self {
        HttpsConnector {
            http: args.0,
            tls_config: Arc::new(args.1),
        }
    }
}

impl<T> From<(T, Arc<ClientConfig>)> for HttpsConnector<T> {
    fn from(args: (T, Arc<ClientConfig>)) -> Self {
        HttpsConnector {
            http: args.0,
            tls_config: args.1,
        }
    }
}

impl<T> Service<Uri> for HttpsConnector<T>
where
    T: Service<Uri>,
    T::Response: Connection + AsyncRead + AsyncWrite + Send + Unpin + 'static,
    T::Future: Send + 'static,
    T::Error: Into<BoxError>,
{
    type Response = MaybeHttpsStream<T::Response>;
    type Error = BoxError;

    #[allow(clippy::type_complexity)]
    type Future =
        Pin<Box<dyn Future<Output = Result<MaybeHttpsStream<T::Response>, BoxError>> + Send>>;

    fn poll_ready(&mut self, cx: &mut Context<'_>) -> Poll<Result<(), Self::Error>> {
        match self.http.poll_ready(cx) {
            Poll::Ready(Ok(())) => Poll::Ready(Ok(())),
            Poll::Ready(Err(e)) => Poll::Ready(Err(e.into())),
            Poll::Pending => Poll::Pending,
        }
    }

    fn call(&mut self, dst: Uri) -> Self::Future {
        let is_https = dst.scheme_str() == Some("https");

        if !is_https {
            let connecting_future = self.http.call(dst);

            let f = async move {
                let tcp = connecting_future.await.map_err(Into::into)?;

                Ok(MaybeHttpsStream::Http(tcp))
            };
            f.boxed()
        } else {
            let cfg = self.tls_config.clone();
            let hostname = dst.host().unwrap_or_default().to_string();
            let connecting_future = self.http.call(dst);

            let f = async move {
                let tcp = connecting_future.await.map_err(Into::into)?;
                let connector = TlsConnector::from(cfg);
                let dnsname = DNSNameRef::try_from_ascii_str(&hostname)
                    .map_err(|_| io::Error::new(io::ErrorKind::Other, "invalid dnsname"))?;
                let tls = connector
                    .connect(dnsname, tcp)
                    .await
                    .map_err(|e| io::Error::new(io::ErrorKind::Other, e))?;
                Ok(MaybeHttpsStream::Https(tls))
            };
            f.boxed()
        }
    }
}<|MERGE_RESOLUTION|>--- conflicted
+++ resolved
@@ -32,14 +32,9 @@
         let mut http = HttpConnector::new();
         http.enforce_http(false);
         let mut config = ClientConfig::new();
-<<<<<<< HEAD
         config.alpn_protocols = vec![b"h2".to_vec(), b"http/1.1".to_vec()];
         config.root_store = rustls_native_certs::load_native_certs()
             .expect("cannot access native cert store");
-=======
-        config.root_store =
-            rustls_native_certs::load_native_certs().expect("cannot access native cert store");
->>>>>>> 8790ded9
         config.ct_logs = Some(&ct_logs::LOGS);
         HttpsConnector {
             http,
